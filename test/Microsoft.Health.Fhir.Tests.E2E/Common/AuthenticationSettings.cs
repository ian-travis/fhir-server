﻿// -------------------------------------------------------------------------------------------------
// Copyright (c) Microsoft Corporation. All rights reserved.
// Licensed under the MIT License (MIT). See LICENSE in the repo root for license information.
// -------------------------------------------------------------------------------------------------

using Microsoft.Health.Fhir.Web;
using static Microsoft.Health.Fhir.Tests.Common.EnvironmentVariables;

namespace Microsoft.Health.Fhir.Tests.E2E.Common
{
    public static class AuthenticationSettings
    {
        public static string Scope => GetEnvironmentVariableWithDefault("Scope", DevelopmentIdentityProviderConfiguration.Audience);

<<<<<<< HEAD
        public static string ClientSecret => GetEnvironmentVariableWithDefault("ClientSecret", "known-client-secret");

        public static string GrantType => GetEnvironmentVariableWithDefault("GrantType", "password");

        public static string Scope => GetEnvironmentVariableWithDefault("Scope", "fhir-api");

        public static string Resource => GetEnvironmentVariableWithDefault("Resource", string.Empty);

        private static string GetEnvironmentVariableWithDefault(string environmentVariableName, string defaultValue)
        {
            var evironmentVariable = Environment.GetEnvironmentVariable(environmentVariableName);

            return string.IsNullOrWhiteSpace(evironmentVariable) ? defaultValue : evironmentVariable;
        }
=======
        public static string Resource => GetEnvironmentVariableWithDefault("Resource", DevelopmentIdentityProviderConfiguration.Audience);
>>>>>>> 664361ea
    }
}<|MERGE_RESOLUTION|>--- conflicted
+++ resolved
@@ -12,23 +12,6 @@
     {
         public static string Scope => GetEnvironmentVariableWithDefault("Scope", DevelopmentIdentityProviderConfiguration.Audience);
 
-<<<<<<< HEAD
-        public static string ClientSecret => GetEnvironmentVariableWithDefault("ClientSecret", "known-client-secret");
-
-        public static string GrantType => GetEnvironmentVariableWithDefault("GrantType", "password");
-
-        public static string Scope => GetEnvironmentVariableWithDefault("Scope", "fhir-api");
-
-        public static string Resource => GetEnvironmentVariableWithDefault("Resource", string.Empty);
-
-        private static string GetEnvironmentVariableWithDefault(string environmentVariableName, string defaultValue)
-        {
-            var evironmentVariable = Environment.GetEnvironmentVariable(environmentVariableName);
-
-            return string.IsNullOrWhiteSpace(evironmentVariable) ? defaultValue : evironmentVariable;
-        }
-=======
         public static string Resource => GetEnvironmentVariableWithDefault("Resource", DevelopmentIdentityProviderConfiguration.Audience);
->>>>>>> 664361ea
     }
 }