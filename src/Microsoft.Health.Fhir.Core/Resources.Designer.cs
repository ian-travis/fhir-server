﻿//------------------------------------------------------------------------------
// <auto-generated>
//     This code was generated by a tool.
//     Runtime Version:4.0.30319.42000
//
//     Changes to this file may cause incorrect behavior and will be lost if
//     the code is regenerated.
// </auto-generated>
//------------------------------------------------------------------------------

namespace Microsoft.Health.Fhir.Core {
    using System;
    using System.Reflection;
    
    
    [System.CodeDom.Compiler.GeneratedCodeAttribute("System.Resources.Tools.StronglyTypedResourceBuilder", "4.0.0.0")]
    [System.Diagnostics.DebuggerNonUserCodeAttribute()]
    [System.Runtime.CompilerServices.CompilerGeneratedAttribute()]
    internal class Resources {
        
        private static System.Resources.ResourceManager resourceMan;
        
        private static System.Globalization.CultureInfo resourceCulture;
        
        [System.Diagnostics.CodeAnalysis.SuppressMessageAttribute("Microsoft.Performance", "CA1811:AvoidUncalledPrivateCode")]
        internal Resources() {
        }
        
        [System.ComponentModel.EditorBrowsableAttribute(System.ComponentModel.EditorBrowsableState.Advanced)]
        internal static System.Resources.ResourceManager ResourceManager {
            get {
                if (object.Equals(null, resourceMan)) {
                    System.Resources.ResourceManager temp = new System.Resources.ResourceManager("Microsoft.Health.Fhir.Core.Resources", typeof(Resources).Assembly);
                    resourceMan = temp;
                }
                return resourceMan;
            }
        }
        
        [System.ComponentModel.EditorBrowsableAttribute(System.ComponentModel.EditorBrowsableState.Advanced)]
        internal static System.Globalization.CultureInfo Culture {
            get {
                return resourceCulture;
            }
            set {
                resourceCulture = value;
            }
        }
        
        internal static string AtAndSinceCannotBeBothSpecified {
            get {
                return ResourceManager.GetString("AtAndSinceCannotBeBothSpecified", resourceCulture);
            }
        }
        
        internal static string AuthorizationPermissionDefinitionInvalid {
            get {
                return ResourceManager.GetString("AuthorizationPermissionDefinitionInvalid", resourceCulture);
            }
        }
        
        internal static string CapabilityStatementSingleRestItem {
            get {
                return ResourceManager.GetString("CapabilityStatementSingleRestItem", resourceCulture);
            }
        }
        
        internal static string ChainedParameterMustBeReferenceSearchParamType {
            get {
                return ResourceManager.GetString("ChainedParameterMustBeReferenceSearchParamType", resourceCulture);
            }
        }
        
        internal static string ChainedParameterNotSupported {
            get {
                return ResourceManager.GetString("ChainedParameterNotSupported", resourceCulture);
            }
        }
        
        internal static string ComparatorNotSupported {
            get {
                return ResourceManager.GetString("ComparatorNotSupported", resourceCulture);
            }
        }
        
        internal static string CompartmentDefinitionContainsInvalidEntry {
            get {
                return ResourceManager.GetString("CompartmentDefinitionContainsInvalidEntry", resourceCulture);
            }
        }
        
        internal static string CompartmentDefinitionDupeResource {
            get {
                return ResourceManager.GetString("CompartmentDefinitionDupeResource", resourceCulture);
            }
        }
        
        internal static string CompartmentDefinitionInvalidBundle {
            get {
                return ResourceManager.GetString("CompartmentDefinitionInvalidBundle", resourceCulture);
            }
        }
        
        internal static string CompartmentDefinitionInvalidCompartmentType {
            get {
                return ResourceManager.GetString("CompartmentDefinitionInvalidCompartmentType", resourceCulture);
            }
        }
        
        internal static string CompartmentDefinitionInvalidResource {
            get {
                return ResourceManager.GetString("CompartmentDefinitionInvalidResource", resourceCulture);
            }
        }
        
        internal static string CompartmentDefinitionInvalidUrl {
            get {
                return ResourceManager.GetString("CompartmentDefinitionInvalidUrl", resourceCulture);
            }
        }
        
        internal static string CompartmentDefinitionIsDupe {
            get {
                return ResourceManager.GetString("CompartmentDefinitionIsDupe", resourceCulture);
            }
        }
        
        internal static string CompartmentIdIsInvalid {
            get {
                return ResourceManager.GetString("CompartmentIdIsInvalid", resourceCulture);
            }
        }
        
        internal static string CompartmentTypeIsInvalid {
            get {
                return ResourceManager.GetString("CompartmentTypeIsInvalid", resourceCulture);
            }
        }
        
        internal static string CompositeSeparatorNotFound {
            get {
                return ResourceManager.GetString("CompositeSeparatorNotFound", resourceCulture);
            }
        }
        
        internal static string DeleteVersionNotAllowed {
            get {
                return ResourceManager.GetString("DeleteVersionNotAllowed", resourceCulture);
            }
        }
        
        internal static string IdRequirements {
            get {
                return ResourceManager.GetString("IdRequirements", resourceCulture);
            }
        }
        
        internal static string IfMatchHeaderRequiredForResource {
            get {
                return ResourceManager.GetString("IfMatchHeaderRequiredForResource", resourceCulture);
            }
        }
        
        internal static string IllegalHtmlAttribute {
            get {
                return ResourceManager.GetString("IllegalHtmlAttribute", resourceCulture);
            }
        }
        
        internal static string IllegalHtmlElement {
            get {
                return ResourceManager.GetString("IllegalHtmlElement", resourceCulture);
            }
        }
        
        internal static string IllegalHtmlEmpty {
            get {
                return ResourceManager.GetString("IllegalHtmlEmpty", resourceCulture);
            }
        }
        
        internal static string IllegalHtmlOuterDiv {
            get {
                return ResourceManager.GetString("IllegalHtmlOuterDiv", resourceCulture);
            }
        }
        
        internal static string IllegalHtmlParsingError {
            get {
                return ResourceManager.GetString("IllegalHtmlParsingError", resourceCulture);
            }
        }
        
        internal static string InvalidBooleanConfigSetting {
            get {
                return ResourceManager.GetString("InvalidBooleanConfigSetting", resourceCulture);
            }
        }
        
        internal static string InvalidContinuationToken {
            get {
                return ResourceManager.GetString("InvalidContinuationToken", resourceCulture);
            }
        }
        
        internal static string InvalidEnumConfigSetting {
            get {
                return ResourceManager.GetString("InvalidEnumConfigSetting", resourceCulture);
            }
        }
        
        internal static string InvalidListConfigDuplicateItem {
            get {
                return ResourceManager.GetString("InvalidListConfigDuplicateItem", resourceCulture);
            }
        }
        
        internal static string InvalidListConfigSetting {
            get {
                return ResourceManager.GetString("InvalidListConfigSetting", resourceCulture);
            }
        }
        
        internal static string InvalidSearchCountSpecified {
            get {
                return ResourceManager.GetString("InvalidSearchCountSpecified", resourceCulture);
            }
        }
        
        internal static string InvalidValueTypeForMissingModifier {
            get {
                return ResourceManager.GetString("InvalidValueTypeForMissingModifier", resourceCulture);
            }
        }
        
        internal static string MalformedSearchValue {
            get {
                return ResourceManager.GetString("MalformedSearchValue", resourceCulture);
            }
        }
        
        internal static string ModifierNotSupported {
            get {
                return ResourceManager.GetString("ModifierNotSupported", resourceCulture);
            }
        }
        
        internal static string MoreThanOneTokenSeparatorSpecified {
            get {
                return ResourceManager.GetString("MoreThanOneTokenSeparatorSpecified", resourceCulture);
            }
        }
        
        internal static string MoreThanTwoTokenSeparatorSpecified {
            get {
                return ResourceManager.GetString("MoreThanTwoTokenSeparatorSpecified", resourceCulture);
            }
        }
        
        internal static string MultipleQueryParametersNotAllowed {
            get {
                return ResourceManager.GetString("MultipleQueryParametersNotAllowed", resourceCulture);
            }
        }
        
        internal static string NumberOfCompositeComponentsExceeded {
            get {
                return ResourceManager.GetString("NumberOfCompositeComponentsExceeded", resourceCulture);
            }
        }
        
        internal static string OnlyEqualComparatorIsSupported {
            get {
                return ResourceManager.GetString("OnlyEqualComparatorIsSupported", resourceCulture);
            }
        }
        
        internal static string OnlyOneModifierSeparatorSupported {
            get {
                return ResourceManager.GetString("OnlyOneModifierSeparatorSupported", resourceCulture);
            }
        }
        
        internal static string OpenIdConfiguration {
            get {
                return ResourceManager.GetString("OpenIdConfiguration", resourceCulture);
            }
        }
        
        internal static string ReadHistoryDisabled {
            get {
                return ResourceManager.GetString("ReadHistoryDisabled", resourceCulture);
            }
        }
        
        internal static string RequestedActionNotAllowed {
            get {
                return ResourceManager.GetString("RequestedActionNotAllowed", resourceCulture);
            }
        }
        
<<<<<<< HEAD
        internal static string RequestRateExceeded {
            get {
                return ResourceManager.GetString("RequestRateExceeded", resourceCulture);
            }
        }
        
=======
        /// <summary>
        ///   Looks up a localized string similar to Resource creation is not allowed..
        /// </summary>
>>>>>>> 17bffda7
        internal static string ResourceCreationNotAllowed {
            get {
                return ResourceManager.GetString("ResourceCreationNotAllowed", resourceCulture);
            }
        }
        
        internal static string ResourceNotFoundById {
            get {
                return ResourceManager.GetString("ResourceNotFoundById", resourceCulture);
            }
        }
        
        internal static string ResourceNotFoundByIdAndVersion {
            get {
                return ResourceManager.GetString("ResourceNotFoundByIdAndVersion", resourceCulture);
            }
        }
        
        internal static string ResourceNotSupported {
            get {
                return ResourceManager.GetString("ResourceNotSupported", resourceCulture);
            }
        }
        
        internal static string ResourcePermissionEmpty {
            get {
                return ResourceManager.GetString("ResourcePermissionEmpty", resourceCulture);
            }
        }
        
        internal static string ResourceVersionConflict {
            get {
                return ResourceManager.GetString("ResourceVersionConflict", resourceCulture);
            }
        }
        
        internal static string RoleNameEmpty {
            get {
                return ResourceManager.GetString("RoleNameEmpty", resourceCulture);
            }
        }
        
        internal static string RoleResourcePermissionWithNoAction {
            get {
                return ResourceManager.GetString("RoleResourcePermissionWithNoAction", resourceCulture);
            }
        }
        
        internal static string SearchComparatorNotSupported {
            get {
                return ResourceManager.GetString("SearchComparatorNotSupported", resourceCulture);
            }
        }
        
        internal static string SearchParameterByDefinitionUriNotSupported {
            get {
                return ResourceManager.GetString("SearchParameterByDefinitionUriNotSupported", resourceCulture);
            }
        }
        
        internal static string SearchParameterDefinitionBaseNotDefined {
            get {
                return ResourceManager.GetString("SearchParameterDefinitionBaseNotDefined", resourceCulture);
            }
        }
        
        internal static string SearchParameterDefinitionComponentReferenceCannotBeComposite {
            get {
                return ResourceManager.GetString("SearchParameterDefinitionComponentReferenceCannotBeComposite", resourceCulture);
            }
        }
        
        internal static string SearchParameterDefinitionContainsInvalidEntry {
            get {
                return ResourceManager.GetString("SearchParameterDefinitionContainsInvalidEntry", resourceCulture);
            }
        }
        
        internal static string SearchParameterDefinitionDuplicatedEntry {
            get {
                return ResourceManager.GetString("SearchParameterDefinitionDuplicatedEntry", resourceCulture);
            }
        }
        
        internal static string SearchParameterDefinitionInvalidComponent {
            get {
                return ResourceManager.GetString("SearchParameterDefinitionInvalidComponent", resourceCulture);
            }
        }
        
        internal static string SearchParameterDefinitionInvalidComponentExpression {
            get {
                return ResourceManager.GetString("SearchParameterDefinitionInvalidComponentExpression", resourceCulture);
            }
        }
        
        internal static string SearchParameterDefinitionInvalidComponentReference {
            get {
                return ResourceManager.GetString("SearchParameterDefinitionInvalidComponentReference", resourceCulture);
            }
        }
        
        internal static string SearchParameterDefinitionInvalidDefinitionUri {
            get {
                return ResourceManager.GetString("SearchParameterDefinitionInvalidDefinitionUri", resourceCulture);
            }
        }
        
        internal static string SearchParameterDefinitionInvalidExpression {
            get {
                return ResourceManager.GetString("SearchParameterDefinitionInvalidExpression", resourceCulture);
            }
        }
        
        internal static string SearchParameterDefinitionInvalidResource {
            get {
                return ResourceManager.GetString("SearchParameterDefinitionInvalidResource", resourceCulture);
            }
        }
        
        internal static string SearchParameterNotSupported {
            get {
                return ResourceManager.GetString("SearchParameterNotSupported", resourceCulture);
            }
        }
        
        internal static string ServerName {
            get {
                return ResourceManager.GetString("ServerName", resourceCulture);
            }
        }
        
        internal static string ServiceUnavailable {
            get {
                return ResourceManager.GetString("ServiceUnavailable", resourceCulture);
            }
        }
        
        internal static string UnsupportedConfigurationMessage {
            get {
                return ResourceManager.GetString("UnsupportedConfigurationMessage", resourceCulture);
            }
        }
        
        internal static string UpdateRequestsRequireId {
            get {
                return ResourceManager.GetString("UpdateRequestsRequireId", resourceCulture);
            }
        }
        
        internal static string VersionIdFormatNotETag {
            get {
                return ResourceManager.GetString("VersionIdFormatNotETag", resourceCulture);
            }
        }
        
        internal static string WeakETagFormatRequired {
            get {
                return ResourceManager.GetString("WeakETagFormatRequired", resourceCulture);
            }
        }
    }
}<|MERGE_RESOLUTION|>--- conflicted
+++ resolved
@@ -299,18 +299,15 @@
             }
         }
         
-<<<<<<< HEAD
-        internal static string RequestRateExceeded {
-            get {
-                return ResourceManager.GetString("RequestRateExceeded", resourceCulture);
-            }
-        }
-        
-=======
         /// <summary>
         ///   Looks up a localized string similar to Resource creation is not allowed..
         /// </summary>
->>>>>>> 17bffda7
+        internal static string RequestRateExceeded {
+            get {
+                return ResourceManager.GetString("RequestRateExceeded", resourceCulture);
+            }
+        }
+        
         internal static string ResourceCreationNotAllowed {
             get {
                 return ResourceManager.GetString("ResourceCreationNotAllowed", resourceCulture);
