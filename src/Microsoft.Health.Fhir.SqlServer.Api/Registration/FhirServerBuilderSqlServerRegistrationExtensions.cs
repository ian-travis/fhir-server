﻿// -------------------------------------------------------------------------------------------------
// Copyright (c) Microsoft Corporation. All rights reserved.
// Licensed under the MIT License (MIT). See LICENSE in the repo root for license information.
// -------------------------------------------------------------------------------------------------

using System;
using EnsureThat;
using Microsoft.Extensions.Configuration;
using Microsoft.Health.Extensions.DependencyInjection;
using Microsoft.Health.Fhir.SqlServer.Api.Controllers;
using Microsoft.Health.Fhir.SqlServer.Configs;
<<<<<<< HEAD
using Microsoft.Health.Fhir.SqlServer.Features.Health;
using Microsoft.Health.Fhir.SqlServer.Features.Schema;
using Microsoft.Health.Fhir.SqlServer.Features.Storage;
=======
using Microsoft.Health.Fhir.SqlServer.Features.Schema;
>>>>>>> e2ae1a2e

namespace Microsoft.Extensions.DependencyInjection
{
    public static class FhirServerBuilderSqlServerRegistrationExtensions
    {
        public static IServiceCollection AddExperimentalSqlServer(this IServiceCollection serviceCollection, Action<SqlServerDataStoreConfiguration> configureAction = null)
        {
            EnsureArg.IsNotNull(serviceCollection, nameof(serviceCollection));

            serviceCollection.Add(provider =>
                {
                    var config = new SqlServerDataStoreConfiguration();
                    provider.GetService<IConfiguration>().GetSection("SqlServer").Bind(config);
                    configureAction?.Invoke(config);

<<<<<<< HEAD
                    if (string.IsNullOrWhiteSpace(config.ConnectionString))
                    {
                        config.ConnectionString = "server=(local);Initial Catalog=FHIR;Integrated Security=true";
                    }

=======
>>>>>>> e2ae1a2e
                    return config;
                })
                .Singleton()
                .AsSelf();

            serviceCollection.Add<SchemaUpgradeRunner>()
                .Singleton()
                .AsSelf();

            serviceCollection.Add<SchemaInformation>()
                .Singleton()
                .AsSelf();

            serviceCollection.Add<SchemaInitializer>()
                .Singleton()
                .AsService<IStartable>();

<<<<<<< HEAD
            serviceCollection.Add<SqlServerFhirModel>()
                .Singleton()
                .AsSelf();

            serviceCollection.Add<SqlServerFhirDataStore>()
                .Singleton()
                .AsSelf()
                .AsImplementedInterfaces();

            serviceCollection.Add<SqlServerSearchService>()
                .Singleton()
                .AsSelf()
                .AsImplementedInterfaces();

            serviceCollection
                .AddHealthChecks()
                .AddCheck<SqlServerHealthCheck>(nameof(SqlServerHealthCheck));

=======
>>>>>>> e2ae1a2e
            // This is only needed while adding in the ConfigureServices call in the E2E TestServer scenario
            // During normal usage, the controller should be automatically discovered.
            serviceCollection.AddMvc().AddApplicationPart(typeof(SchemaController).Assembly);

            return serviceCollection;
        }
    }
}<|MERGE_RESOLUTION|>--- conflicted
+++ resolved
@@ -9,13 +9,9 @@
 using Microsoft.Health.Extensions.DependencyInjection;
 using Microsoft.Health.Fhir.SqlServer.Api.Controllers;
 using Microsoft.Health.Fhir.SqlServer.Configs;
-<<<<<<< HEAD
 using Microsoft.Health.Fhir.SqlServer.Features.Health;
 using Microsoft.Health.Fhir.SqlServer.Features.Schema;
 using Microsoft.Health.Fhir.SqlServer.Features.Storage;
-=======
-using Microsoft.Health.Fhir.SqlServer.Features.Schema;
->>>>>>> e2ae1a2e
 
 namespace Microsoft.Extensions.DependencyInjection
 {
@@ -31,18 +27,13 @@
                     provider.GetService<IConfiguration>().GetSection("SqlServer").Bind(config);
                     configureAction?.Invoke(config);
 
-<<<<<<< HEAD
                     if (string.IsNullOrWhiteSpace(config.ConnectionString))
                     {
                         config.ConnectionString = "server=(local);Initial Catalog=FHIR;Integrated Security=true";
                     }
 
-=======
->>>>>>> e2ae1a2e
                     return config;
-                })
-                .Singleton()
-                .AsSelf();
+                });
 
             serviceCollection.Add<SchemaUpgradeRunner>()
                 .Singleton()
@@ -56,7 +47,6 @@
                 .Singleton()
                 .AsService<IStartable>();
 
-<<<<<<< HEAD
             serviceCollection.Add<SqlServerFhirModel>()
                 .Singleton()
                 .AsSelf();
@@ -75,8 +65,6 @@
                 .AddHealthChecks()
                 .AddCheck<SqlServerHealthCheck>(nameof(SqlServerHealthCheck));
 
-=======
->>>>>>> e2ae1a2e
             // This is only needed while adding in the ConfigureServices call in the E2E TestServer scenario
             // During normal usage, the controller should be automatically discovered.
             serviceCollection.AddMvc().AddApplicationPart(typeof(SchemaController).Assembly);
